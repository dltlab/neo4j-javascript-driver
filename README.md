--- conflicted
+++ resolved
@@ -1,12 +1,7 @@
 # Neo4j Driver for Javascript
 
-<<<<<<< HEAD
-An alpha-level database driver for Neo4j 3.1.0+.
 
-Note: This is in active development, the API is not stable. Please try it out and give us feedback, but expect things to break in the medium term!
-=======
 A database driver for Neo4j 3.0.0+.
->>>>>>> 3c88364c
 
 Find detailed docs at [alpha.neohq.net](http://alpha.neohq.net/docs/javascript-driver/).
 
